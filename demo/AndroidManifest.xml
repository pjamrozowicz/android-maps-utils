<?xml version="1.0" encoding="utf-8"?>
<manifest xmlns:android="http://schemas.android.com/apk/res/android"
          package="com.google.maps.android.utils.demo"
          android:versionCode="1"
          android:versionName="1.0">

    <uses-sdk
            android:minSdkVersion="8"
            android:targetSdkVersion="17"/>

    <permission
            android:name="com.google.maps.android.utils.permission.MAPS_RECEIVE"
            android:protectionLevel="signature"/>
    <uses-permission android:name="com.google.maps.android.utils.permission.MAPS_RECEIVE"/>

    <uses-permission android:name="android.permission.INTERNET"/>
    <uses-permission android:name="android.permission.ACCESS_NETWORK_STATE"/>
    <uses-permission android:name="android.permission.WRITE_EXTERNAL_STORAGE"/>
    <uses-permission android:name="com.google.android.providers.gsf.permission.READ_GSERVICES"/>

    <uses-permission android:name="android.permission.ACCESS_COARSE_LOCATION"/>
    <uses-permission android:name="android.permission.ACCESS_FINE_LOCATION"/>

    <uses-feature
            android:glEsVersion="0x00020000"
            android:required="true"/>

    <application
            android:label="@string/app_name">

        <meta-data
                android:name="com.google.android.maps.v2.API_KEY"
                android:value="AIzaSyDCa5WRSMk3CrNSf3y5xbyQTvp1_zwuTtE"/>

        <activity
                android:name=".MainActivity"
                android:label="@string/app_name">
            <intent-filter>
                <action android:name="android.intent.action.MAIN"/>
                <category android:name="android.intent.category.LAUNCHER"/>
            </intent-filter>
        </activity>

        <activity android:name=".PolyDecodeDemoActivity"/>
        <activity android:name=".TextIconDemoActivity"/>
        <activity android:name=".DistanceDemoActivity"/>
<<<<<<< HEAD
        <activity android:name=".ClusteringDemoActivity"/>
        <activity android:name=".BigClusteringDemoActivity"/>
=======
        <activity android:name=".TileProviderAndProjectionDemo"/>
>>>>>>> 7b76607e

    </application>

</manifest><|MERGE_RESOLUTION|>--- conflicted
+++ resolved
@@ -44,12 +44,9 @@
         <activity android:name=".PolyDecodeDemoActivity"/>
         <activity android:name=".TextIconDemoActivity"/>
         <activity android:name=".DistanceDemoActivity"/>
-<<<<<<< HEAD
         <activity android:name=".ClusteringDemoActivity"/>
         <activity android:name=".BigClusteringDemoActivity"/>
-=======
         <activity android:name=".TileProviderAndProjectionDemo"/>
->>>>>>> 7b76607e
 
     </application>
 
