--- conflicted
+++ resolved
@@ -2,12 +2,7 @@
 
 import android.graphics.Bitmap;
 import android.graphics.Color;
-<<<<<<< HEAD
-import android.util.Log;
-import android.util.LongSparseArray;
-=======
 import android.support.v4.util.LongSparseArray;
->>>>>>> 116e15a1
 
 import com.google.android.gms.maps.model.LatLng;
 import com.google.android.gms.maps.model.Tile;
@@ -166,10 +161,6 @@
 
         /**
          * Constructor for builder.
-<<<<<<< HEAD
-         *
-=======
->>>>>>> 116e15a1
          * No required parameters here, but user must call either data() or weightedData().
          */
         public Builder() {
@@ -762,11 +753,7 @@
             // Yes, do need to update it, despite it being a Double.
             column.put(yBucket, value);
 
-<<<<<<< HEAD
-            if (value > max) max = (double) value;
-=======
             if (value > max) max = value;
->>>>>>> 116e15a1
         }
 
         return max;
