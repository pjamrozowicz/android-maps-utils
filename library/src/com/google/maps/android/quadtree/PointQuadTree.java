/*
 * Copyright 2013 Google Inc.
 *
 * Licensed under the Apache License, Version 2.0 (the "License");
 * you may not use this file except in compliance with the License.
 * You may obtain a copy of the License at
 *
 *      http://www.apache.org/licenses/LICENSE-2.0
 *
 * Unless required by applicable law or agreed to in writing, software
 * distributed under the License is distributed on an "AS IS" BASIS,
 * WITHOUT WARRANTIES OR CONDITIONS OF ANY KIND, either express or implied.
 * See the License for the specific language governing permissions and
 * limitations under the License.
 */

package com.google.maps.android.quadtree;

import com.google.maps.android.geometry.Bounds;
import com.google.maps.android.geometry.Point;

import java.util.ArrayList;
import java.util.Collection;
import java.util.List;

/**
 * A quad tree which tracks items with a Point geometry.
 * See http://en.wikipedia.org/wiki/Quadtree for details on the data structure.
 * This class is not thread safe.
 */
@Deprecated // Experimental.
public class PointQuadTree<T extends PointQuadTree.Item> {
    public interface Item {
        Point getPoint();
    }

    /**
     * The bounds of this quad.
     */
    private final Bounds mBounds;

    /**
     * The depth of this quad in the tree.
     */
    private final int mDepth;

    /**
     * Maximum number of elements to store in a quad before splitting.
     */
    private final static int MAX_ELEMENTS = 60;

    /**
     * The elements inside this quad, if any.
     */
    private List<T> mItems;

    /**
     * Maximum depth.
     */
    private final static int MAX_DEPTH = 30;

    /**
     * Child quads.
     */
    private PointQuadTree[] mChildren = null;

    /**
     * Creates a new quad tree with specified bounds.
     *
     * @param minX
     * @param maxX
     * @param minY
     * @param maxY
     */
    public PointQuadTree(double minX, double maxX, double minY, double maxY) {
        this(new Bounds(minX, maxX, minY, maxY));
    }

    public PointQuadTree(Bounds bounds) {
        this(bounds, 0);
    }

    private PointQuadTree(double minX, double maxX, double minY, double maxY, int depth) {
        this(new Bounds(minX, maxX, minY, maxY), depth);
    }

    private PointQuadTree(Bounds bounds, int depth) {
        mBounds = bounds;
        mDepth = depth;
    }

    /**
     * Insert an item.
     */
    public void add(T item) {
        Point point = item.getPoint();
        insert(point.x, point.y, item);
    }

    private boolean insert(double x, double y, T item) {
        if (!this.mBounds.contains(x, y)) {
            return false;
        }
        if (this.mChildren != null) {
            for (PointQuadTree<T> quad : mChildren) {
                if (quad.insert(x, y, item)) {
                    return true;
                }
            }
            return false; // should not happen
        }

        if (mItems == null) {
            mItems = new ArrayList<T>();
        }
        mItems.add(item);
        if (mItems.size() > MAX_ELEMENTS && mDepth < MAX_DEPTH) {
            split();
        }
        return true;
    }

    /**
     * Split this quad.
     */
    private void split() {
        mChildren = new PointQuadTree[]{
                new PointQuadTree(mBounds.minX, mBounds.midX, mBounds.minY, mBounds.midY, mDepth + 1),
                new PointQuadTree(mBounds.midX, mBounds.maxX, mBounds.minY, mBounds.midY, mDepth + 1),
                new PointQuadTree(mBounds.minX, mBounds.midX, mBounds.midY, mBounds.maxY, mDepth + 1),
                new PointQuadTree(mBounds.midX, mBounds.maxX, mBounds.midY, mBounds.maxY, mDepth + 1)
        };

        List<T> items = mItems;
        mItems = null;

        for (T item : items) {
            // re-insert items into child quads.
            add(item);
        }
    }

    /**
     * Remove the given item from the set.
     *
     * @return whether the item was removed.
     */
    public boolean remove(T item) {
        Point point = item.getPoint();
        return remove(point.x, point.y, item);
    }

    private boolean remove(double x, double y, T item) {
        if (!this.mBounds.contains(x, y)) {
            return false;
        }
        if (mChildren != null) {
            for (PointQuadTree<T> quad : mChildren) {
                if (quad.remove(x, y, item)) {
                    return true;
                }
            }
            return false;
        } else {
            return mItems.remove(item);
        }
    }

    public void clear() {
        mChildren = null;
        if (mItems != null) {
            mItems.clear();
        }
    }

    /**
     * Search for all items within a given bounds.
     */
    public Collection<T> search(Bounds searchBounds) {
        final List<T> results = new ArrayList<T>();
        search(searchBounds, results);
        return results;
    }

    private void search(Bounds searchBounds, Collection<T> results) {
        if (!mBounds.intersects(searchBounds)) {
            return;
        }

        if (this.mChildren != null) {
            for (PointQuadTree<T> quad : mChildren) {
                quad.search(searchBounds, results);
            }
<<<<<<< HEAD
            return;
        }
        for (T item : mItems) {
            if (searchBounds.contains(item.getPoint())) {
                results.add(item);
=======
        } else if (mItems != null) {
            for (T item : mItems) {
                if (searchBounds.contains(item.getPoint())) {
                    results.add(item);
                }
>>>>>>> 65314585
            }
        }
    }
}<|MERGE_RESOLUTION|>--- conflicted
+++ resolved
@@ -191,19 +191,11 @@
             for (PointQuadTree<T> quad : mChildren) {
                 quad.search(searchBounds, results);
             }
-<<<<<<< HEAD
-            return;
-        }
-        for (T item : mItems) {
-            if (searchBounds.contains(item.getPoint())) {
-                results.add(item);
-=======
         } else if (mItems != null) {
             for (T item : mItems) {
                 if (searchBounds.contains(item.getPoint())) {
                     results.add(item);
                 }
->>>>>>> 65314585
             }
         }
     }
